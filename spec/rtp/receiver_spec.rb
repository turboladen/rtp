--- conflicted
+++ resolved
@@ -5,15 +5,6 @@
 RTP.log = false
 
 describe RTP::Receiver do
-<<<<<<< HEAD
-  before do
-    RTP.log = false
-  end
-
-  let!(:subject) { RTP::Receiver.new }
-
-=======
->>>>>>> 54e3ed8f
   describe "#initialize" do
     context "with default parameters" do
       it "uses UDP" do
@@ -28,12 +19,16 @@
         subject.instance_variable_get(:@rtp_file).should be_a Tempfile
       end
 
-      it "initializes @packet_timeatamps" do
+      it "initializes @packet_timestamps" do
         subject.instance_variable_get(:@packet_timestamps).should == []
       end
 
-      it "initializes a Queue for writing to file" do
-        subject.instance_variable_get(:@write_to_file_queue).should be_a Queue
+      it "initializes an Array for holding the data buffer" do
+        subject.instance_variable_get(:@payload_data).should be_a Array
+      end
+
+      it "initializes an Array for holding the sequence_list" do
+        subject.instance_variable_get(:@sequence_list).should be_a Array
       end
     end
 
@@ -137,13 +132,7 @@
   end
 
   describe "#run" do
-<<<<<<< HEAD
-    after(:each) { subject.stop }
-
     it "calls #start_listener" do
-=======
-    it "calls #start_file_builder and #start_listener" do
->>>>>>> 54e3ed8f
       subject.should_receive(:start_listener)
       subject.run
     end
@@ -183,88 +172,131 @@
       subject.stop
     end
 
-<<<<<<< HEAD
-    it "writes the buffer to file" do
+    it "calls #write_buffer_to_file" do
       subject.should_receive(:write_buffer_to_file)
-=======
-    it "calls #stop_file_builder" do
-      subject.should_receive(:stop_file_builder)
       subject.stop
     end
-
-    it "sets @write_to_file_queue back to a new Queue" do
-      queue = subject.instance_variable_get(:@write_to_file_queue)
->>>>>>> 54e3ed8f
-      subject.stop
-    end
-  end
-
-<<<<<<< HEAD
-  [
-      {
-        start_method: "start_listener",
-        stop_method: "stop_listener",
-        ivar: "@listener"
-      }
-  ].each do |method_set|
-    describe "##{method_set[:start_method]}" do
-      before(:each) do
-        rtp_file = double "rtp_file"
-        rtp_file.stub(:write)
-        subject.rtp_file = rtp_file
-
-        server = double "A Server"
-        mock_timestamp = double "Timestamp"
-        mock_timestamp.stub(:timestamp).and_return(Time.now)
-        server.stub_chain(:recvfrom, :first).and_return("not nil")
-        server.stub(:recvmsg_nonblock).and_return(["not nil", mock_timestamp])
-        subject.stub(:init_server).and_return(server)
-      end
-
-      after(:each) { subject.send(method_set[:stop_method].to_sym) }
-
-      it "starts the #{method_set[:ivar]} thread" do
-        subject.send(method_set[:start_method])
-        subject.instance_variable_get(method_set[:ivar].to_sym).should be_a Thread
-      end
-
-      it "returns the same #{method_set[:ivar]} if already started" do
-        subject.send(method_set[:start_method])
-        original_ivar = subject.instance_variable_get(method_set[:ivar].to_sym)
-        new_ivar = subject.send method_set[:start_method].to_sym
-        original_ivar.should equal new_ivar
-      end
-
-      if method_set[:start_method] == "start_listener"
-        it "pushes data on to the @payload_data list" do
-          RTP::Packet.stub(:read).and_return({
-            "rtp_payload" => "blah",
-            "sequence_number" => "0"}
-          )
-
-          subject.strip_headers = true
+  end
+
+  describe "#start_listener" do
+    let(:listener) do
+      l = double "@listener"
+      l.stub(:abort_on_exception=)
+
+      l
+    end
+
+    context "#listening? is true" do
+      before { subject.stub(:listening?).and_return true }
+
+      it "returns @listener" do
+        subject.instance_variable_set(:@listener, listener)
+        subject.start_listener.should equal listener
+      end
+    end
+
+    context "#listening? is false" do
+      before { subject.stub(:listening?).and_return false }
+
+      it "starts a new Thread and assigns that to @listener" do
+        Thread.should_receive(:start).and_return listener
+        subject.start_listener
+        subject.instance_variable_get(:@listener).should equal listener
+      end
+
+      it "initializes the server socket" do
+        subject.instance_variable_set(:@listener, listener)
+        Thread.stub(:start).and_yield.and_return listener
+        subject.should_receive(:init_server)
+        subject.stub(:loop)
+
+        subject.start_listener
+
+        Thread.unstub(:start)
+      end
+
+      let!(:data) do
+        d = double "data"
+        d.stub(:size)
+
+        d
+      end
+
+      let!(:timestamp) { double "timestamp" }
+
+      let(:message) do
+        m = double "msg"
+        m.stub(:first).and_return data
+        m.stub_chain(:last, :timestamp).and_return timestamp
+
+        m
+      end
+
+      let(:server) do
+        double "Server"
+      end
+
+      it "receives data from the client and hands it to RTP::Packet to read" do
+        subject.instance_variable_set(:@listener, listener)
+        Thread.stub(:start).and_yield.and_return listener
+        server.should_receive(:recvmsg_nonblock).with(1500).and_return message
+        subject.should_receive(:init_server).and_return server
+        packet = double "RTP::Packet"
+        packet.stub_chain(:[], :size)
+        packet.stub_chain(:[], :to_i).and_return(10)
+        RTP::Packet.should_receive(:read).with(data).and_return packet
+        subject.stub(:write_buffer_to_file)
+        subject.stub(:loop).and_yield
+
+        subject.start_listener
+
+        Thread.unstub(:start)
+      end
+
+      it "extracts the timestamp of the received data and adds it to @packet_timestamps" do
+        pending
+      end
+
+      context "@strip_headers is false" do
+        it "adds the incoming data to @payload_data buffer" do
+          subject.instance_variable_set(:@listener, listener)
+          Thread.stub(:start).and_yield.and_return listener
+          server.should_receive(:recvmsg_nonblock).with(1500).and_return message
+          subject.should_receive(:init_server).and_return server
+          packet = double "RTP::Packet"
+          packet.stub_chain(:[], :size)
+          packet.stub_chain(:[], :to_i).and_return(0)
+          RTP::Packet.stub(:read).and_return packet
           subject.stub(:write_buffer_to_file)
+          subject.stub(:loop).and_yield
+
           subject.start_listener
-          sleep 1
-          data = subject.instance_variable_get(:@payload_data)
-          data.pop.should == "blah"
+          subject.instance_variable_get(:@payload_data).should == [data]
+          Thread.unstub(:start)
         end
-
-        it "pushes sequence number on to the @sequence_list" do
-          RTP::Packet.stub(:read).and_return({
-            "rtp_payload" => "blah",
-            "sequence_number" => "12345"}
-          )
-
-          subject.strip_headers = true
+      end
+
+      context "@strip_headers is true" do
+        it "adds the stripped data to @payload_data buffer" do
+          subject.instance_variable_set(:@listener, listener)
+          subject.instance_variable_set(:@strip_headers, true)
+          Thread.stub(:start).and_yield.and_return listener
+          server.should_receive(:recvmsg_nonblock).with(1500).and_return message
+          subject.should_receive(:init_server).and_return server
+          packet = double "RTP::Packet"
+          packet.should_receive(:[]).with("rtp_payload").twice.and_return("payload_data")
+          packet.should_receive(:[]).with("sequence_number").exactly(3).times.and_return("0")
+          RTP::Packet.stub(:read).and_return packet
           subject.stub(:write_buffer_to_file)
+          subject.stub(:loop).and_yield
+
           subject.start_listener
-          sleep 1
-          sequence_list = subject.instance_variable_get(:@sequence_list)
-          sequence_list.pop.should == 12345
+          subject.instance_variable_get(:@payload_data).should == ["payload_data"]
+          Thread.unstub(:start)
         end
       end
     end
+  end
 
     describe "#write_buffer_to_file" do
       before do
@@ -302,180 +334,6 @@
       end
     end
 
-    describe "##{method_set[:stop_method]}" do
-      context "#{method_set[:ivar]} thread is running" do
-        before { subject.send(method_set[:start_method]) }
-
-        it "kills the thread" do
-          original_ivar = subject.instance_variable_get(method_set[:ivar].to_sym)
-          original_ivar.should_receive(:kill)
-          subject.send(method_set[:stop_method])
-        end
-      end
-
-      context "#{method_set[:ivar]} thread isn't running" do
-        it "doesn't try to kill the thread" do
-          allow_message_expectations_on_nil
-          original_ivar = subject.instance_variable_get(method_set[:ivar].to_sym)
-          original_ivar.should_not_receive(:kill)
-          subject.send(method_set[:stop_method])
-        end
-=======
-  describe "#start_file_builder" do
-    let(:file_builder) do
-      fb = double "@file_builder"
-      fb.stub(:abort_on_exception=)
-
-      fb
-    end
-
-    context "#file_building? is true" do
-      it "returns @file_builder" do
-        subject.instance_variable_set(:@file_builder, file_builder)
-        subject.stub(:file_building?).and_return true
-        subject.start_file_builder.should equal file_builder
-      end
-    end
-
-    context "#file_building? is false" do
-      it "starts a new Thread and assigns that to @file_builder" do
-        Thread.should_receive(:start).and_return file_builder
-        subject.start_file_builder
-        subject.instance_variable_get(:@file_builder).should equal file_builder
-      end
-
-      it "writes 'rtp_payload' data from @write_to_file_queue until the queue is empty" do
-        write_to_file_queue = double "@write_to_file_queue"
-        write_to_file_queue.stub(:pop).and_return({"rtp_payload" => "first"},
-                                                  {"rtp_payload" => "second"})
-        write_to_file_queue.should_receive(:empty?).twice.and_return(false, true)
-        subject.instance_variable_set(:@write_to_file_queue, write_to_file_queue)
-
-        rtp_file = double "@rtp_file"
-        Thread.stub(:start).and_yield(rtp_file).and_return(file_builder)
-        subject.stub(:loop).and_yield
-        rtp_file.should_receive(:write).once
-
-        subject.start_file_builder
-
-        Thread.unstub(:start)
-      end
-    end
-
-  end
-
-  describe "#stop_file_builder" do
-    let(:file_builder) { double "@file_builder" }
-
-    it "sets @file_builder to nil" do
-      local_file_builder = "test"
-      subject.stub(:file_building?).and_return false
-      subject.instance_variable_set(:@file_builder, local_file_builder)
-      subject.stop_file_builder
-      subject.instance_variable_get(:@file_builder)
-    end
-
-    context "#file_building? is false" do
-      it "doesn't get #kill called on it" do
-        file_builder.should_not_receive(:kill)
-        subject.instance_variable_set(:@file_builder, file_builder)
-        subject.stub(:file_building?).and_return false
-        subject.stop_file_builder
-      end
-    end
-
-    context "#file_building? is true" do
-      it "gets killed" do
-        file_builder.should_receive(:kill)
-        subject.instance_variable_set(:@file_builder, file_builder)
-        subject.stub(:file_building?).and_return true
-        subject.stop_file_builder
-      end
-    end
-  end
-
-  describe "#start_listener" do
-    let(:listener) do
-      l = double "@listener"
-      l.stub(:abort_on_exception=)
-
-      l
-    end
-
-    context "#listening? is true" do
-      before { subject.stub(:listening?).and_return true }
-
-      it "returns @listener" do
-        subject.instance_variable_set(:@listener, listener)
-        subject.start_listener.should equal listener
-      end
-    end
-
-    context "#listening? is false" do
-      before { subject.stub(:listening?).and_return false }
-
-      it "starts a new Thread and assigns that to @listener" do
-        Thread.should_receive(:start).and_return listener
-        subject.start_listener
-        subject.instance_variable_get(:@listener).should equal listener
-      end
-
-      it "initializes the server socket" do
-        subject.instance_variable_set(:@listener, listener)
-        Thread.stub(:start).and_yield.and_return listener
-        subject.should_receive(:init_server)
-        subject.stub(:loop)
-
-        subject.start_listener
-
-        Thread.unstub(:start)
-      end
-
-      let!(:data) do
-        d = double "data"
-        d.stub(:size)
-
-        d
-      end
-
-      let!(:timestamp) { double "timestamp" }
-
-      let(:message) do
-        m = double "msg"
-        m.stub(:first).and_return data
-        m.stub_chain(:last, :timestamp).and_return timestamp
-
-        m
-      end
-
-      let(:server) do
-        double "Server"
-      end
-
-      it "receives data from the client and hands it to RTP::Packet to read" do
-        subject.instance_variable_set(:@listener, listener)
-        Thread.stub(:start).and_yield.and_return listener
-        server.should_receive(:recvmsg).and_return message
-        subject.should_receive(:init_server).and_return server
-        packet = double "RTP::Packet"
-        packet.stub_chain(:[], :size)
-        RTP::Packet.should_receive(:read).with(data).and_return packet
-
-        subject.start_listener
-
-        Thread.unstub(:start)
-      end
-
-      it "extracts the timestamp of the received data and adds it to @packet_timestamps" do
-        pending
-      end
-
-      it "adds the new RTP::Packet object to @write_to_file_queue" do
-        pending
-      end
-    end
-  end
-
   describe "#stop_listener" do
     let(:listener) { double "@listener" }
 
@@ -504,7 +362,6 @@
         listener.should_receive(:kill)
         subject.instance_variable_set(:@listener, listener)
         subject.stop_listener
->>>>>>> 54e3ed8f
       end
     end
   end
