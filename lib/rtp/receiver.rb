require 'tempfile'
require 'socket'

require_relative '../rtp'
require_relative 'error'
require_relative 'packet'

module RTP

  # Objects of this type can be used with a +RTSP::Client+ object in order to
  # capture the RTP data transmitted to the client as a result of an RTSP
  # PLAY call.
  #
  # In this version, objects of this type don't do much other than just capture
  # the data to a file; in later versions, objects of this type will be able
  # to provide a "sink" and allow for ensuring that the received  RTP packets
  # will be reassembled in the correct order, as they're written to file
  # (objects of this type don't don't currently allow for checking RTP sequence
  # numbers on the data that's been received).
  class Receiver

    # Name of the file the data will be captured to unless {#rtp_file} is set.
    DEFAULT_CAPFILE_NAME = "rtp_capture.raw"

    # Maximum number of bytes to receive on the socket.
    MAX_BYTES_TO_RECEIVE = 1500

    # Maximum times to retry using the next greatest port number.
    MAX_PORT_NUMBER_RETRIES = 50

    # @param [File] rtp_file The file to capture the RTP data to.
    # @return [File]
    attr_accessor :rtp_file

    # @param [Boolean] strip_headers True if you want to strip the RTP headers.
    attr_accessor :strip_headers

    # @return [Array<Time>] packet_timestamps The packet receipt timestamps.
    attr_accessor :packet_timestamps
    
    # @param [Fixnum] rtp_port The port on which to capture the RTP data.
    # @return [Fixnum]
    attr_accessor :rtp_port

    # @param [Symbol] transport_protocol +:UDP+ or +:TCP+.
    # @return [Symbol]
    attr_accessor :transport_protocol

    # @param [Symbol] broadcast_type +:multicast+ or +:unicast+.
    # @return [Symbol]
    attr_accessor :broadcast_type

    # @param [Symbol] transport_protocol The type of socket to use for capturing
    #   the data. +:UDP+ or +:TCP+.
    # @param [Fixnum] rtp_port The port on which to capture RTP data.
    # @param [File] rtp_capture_file The file object to capture the RTP data to.
    def initialize(transport_protocol=:UDP, rtp_port=9000, rtp_capture_file=nil)
      @transport_protocol = transport_protocol
      @rtp_port = rtp_port
      @rtp_file = rtp_capture_file || Tempfile.new(DEFAULT_CAPFILE_NAME)
      @packet_timestamps = []
      @listener = nil
<<<<<<< HEAD
      @sequence_list = []
      @payload_data = []
      @strip_headers = false
=======
      @file_builder = nil
      @write_to_file_queue = Queue.new
>>>>>>> 54e3ed8f
    end

    # Initializes a server of the correct socket type.
    #
    # @return [UDPSocket, TCPSocket]
    # @raise [RTP::Error] If +@transport_protocol was not set to +:UDP+ or
    #   +:TCP+.
    def init_server(protocol, port=9000)
      if protocol == :UDP
        server = init_udp_server(port)
      elsif protocol == :TCP
        server = init_tcp_server(port)
      else
        raise RTP::Error, "Unknown streaming_protocol requested: #{@transport_protocol}"
      end

      server
    end

<<<<<<< HEAD
    # Simply calls #start_listener.
    def run
      RTP.log "Starting #{self.class} on port #{@rtp_port}..."
      start_listener
    end


    # Starts the +@listener+ thread that starts up the server, then takes the
    # data received from the server and pushes it on to the +@@payload_data+.
=======
    # Simply calls {#start_file_builder} and {#start_listener}.
    def run
      RTP.log "Starting #{self.class} on port #{@rtp_port}..."

      start_file_builder
      start_listener
    end

    # Starts the +@file_builder+ thread that pops data off of the Queue that
    # {#start_listener} pushed data on to.  It then takes that data and writes it
    # to +@rtp_file+.
    #
    # @return [Thread] The file_builder thread (+@file_builder+).
    def start_file_builder
      return @file_builder if file_building?

      @file_builder = Thread.start(@rtp_file) do |rtp_file|
        loop do
          rtp_file.write @write_to_file_queue.pop["rtp_payload"] until @write_to_file_queue.empty?
        end
      end

      @file_builder.abort_on_exception = true
    end

    # Starts the +@listener+ thread that starts up the server, then takes the
    # data received from the server and pushes it on to the +@write_to_file_queue+ so
    # the +@file_builder+ thread can deal with it.
>>>>>>> 54e3ed8f
    #
    # @return [Thread] The listener thread (+@listener+).
    def start_listener
      return @listener if listening?

      @listener = Thread.start do
        server = init_server(@transport_protocol, @rtp_port)

        loop do
<<<<<<< HEAD
          begin
            msg = server.recvmsg_nonblock(MAX_BYTES_TO_RECEIVE)
            data = msg.first
            @packet_timestamps << msg.last.timestamp
            RTP.log "received data with size: #{data.size}"
            packet = RTP::Packet.read(data)
            RTP.log "rtp payload size: #{packet["rtp_payload"].size}"
            write_buffer_to_file if @sequence_list.include? packet["sequence_number"].to_i
            @sequence_list << packet["sequence_number"].to_i
            
            if @strip_headers
              @payload_data[packet["sequence_number"].to_i] = packet["rtp_payload"]
            else
              @payload_data[packet["sequence_number"].to_i] = data
            end
          rescue Errno::EAGAIN;
            write_buffer_to_file
          end # rescue error when no data is available to read.
=======
          msg = server.recvmsg(MAX_BYTES_TO_RECEIVE)
          data = msg.first
          timestamp = msg.last.timestamp
          @packet_timestamps << timestamp
          RTP.log "Received timestamped packet '#{timestamp}' with size '#{data.size}'"
          packet = RTP::Packet.read(data)
          RTP.log "RTP payload size: #{packet["rtp_payload"].size}"
          @write_to_file_queue << packet
>>>>>>> 54e3ed8f
        end
      end

      @listener.abort_on_exception = true
      end

    # Sorts the sequence numbers and writes the data in the buffer to file.
    def write_buffer_to_file
      @sequence_list.sort.each do |sequence|
        @rtp_file.write @payload_data[sequence]
      end

      @sequence_list.clear
      @payload_data.clear
    end

    # @return [Boolean] true if the +@listener+ thread is running; false if not.
    def listening?
      !@listener.nil? ? @listener.alive? : false
    end

<<<<<<< HEAD
    # Returns if the #run loop is in action.
    #
    # @return [Boolean] true if the run loop is running.
    def running?
      listening?
=======
    # @return [Boolean] true if the +@file_builder+ thread is running; false if
    #   not.
    def file_building?
      !@file_builder.nil? ? @file_builder.alive? : false
    end

    # Returns if the {#run} loop is in action.
    #
    # @return [Boolean] true if the run loop is running.
    def running?
      listening? || file_building?
>>>>>>> 54e3ed8f
    end

    # Breaks out of the run loop.
    def stop
      RTP.log "Stopping #{self.class} on port #{@rtp_port}..."
      stop_listener
      RTP.log "listening? #{listening?}"
<<<<<<< HEAD
      write_buffer_to_file
      RTP.log "running? #{running?}"
=======
      stop_file_builder
      RTP.log "file building? #{file_building?}"
      RTP.log "running? #{running?}"
      @write_to_file_queue = Queue.new
>>>>>>> 54e3ed8f
    end

    # Kills the +@listener+ thread and sets the variable to nil.
    def stop_listener
      #@listener.kill if @listener
      @listener.kill if listening?
      @listener = nil
    end

<<<<<<< HEAD
=======
    # If the object from self is still listening, this kills +@file_builder+,
    # otherwise this waits for the +@write_to_file_queue+
    # to be empty (i.e. it has written out the queued up data).
    def stop_file_builder
      @file_builder.kill if file_building?
      @file_builder = nil
    end

>>>>>>> 54e3ed8f
    # Sets up to receive data on a UDP socket, using +@rtp_port+.
    #
    # @param [Fixnum] port Port number to listen for RTP data on.
    # @return [UDPSocket]
    def init_udp_server(port)
      port_retries = 0

      begin
        server = UDPSocket.open
        server.bind('0.0.0.0', port)
        server.setsockopt(:SOCKET, :TIMESTAMP, true)
        optval = [0, 1].pack("l_2")
        server.setsockopt(Socket::SOL_SOCKET, Socket::SO_RCVTIMEO, optval)
      rescue Errno::EADDRINUSE
        RTP.log "RTP port #{port} in use, trying #{port + 1}..."
        port += 1
        port_retries += 1
        retry until port_retries == MAX_PORT_NUMBER_RETRIES + 1
        port = 9000
        raise
      end

      @rtp_port = port
      RTP.log "UDP server setup to receive on port #{@rtp_port}"

      server
    end

    # Sets up to receive data on a TCP socket, using +@rtp_port+.
    #
    # @param [Fixnum] port Port number to listen for RTP data on.
    # @return [TCPServer]
    def init_tcp_server(port)
      port_retries = 0

      begin
        server = TCPServer.new(port)
        server.setsockopt(:SOCKET, :TIMESTAMP, true)
        optval = [0, 1].pack("l_2")
        server.setsockopt(Socket::SOL_SOCKET, Socket::SO_RCVTIMEO, optval)
      rescue Errno::EADDRINUSE
        RTP.log "RTP port #{port} in use, trying #{port + 1}..."
        port += 1
        port_retries += 1
        retry until port_retries == MAX_PORT_NUMBER_RETRIES + 1
        port = 9000
        raise
      end

      @rtp_port = port
      RTP.log "TCP server setup to receive on port #{@rtp_port}"

      server
    end
  end
end<|MERGE_RESOLUTION|>--- conflicted
+++ resolved
@@ -19,7 +19,7 @@
   # numbers on the data that's been received).
   class Receiver
 
-    # Name of the file the data will be captured to unless {#rtp_file} is set.
+    # Name of the file the data will be captured to unless #rtp_file is set.
     DEFAULT_CAPFILE_NAME = "rtp_capture.raw"
 
     # Maximum number of bytes to receive on the socket.
@@ -60,14 +60,9 @@
       @rtp_file = rtp_capture_file || Tempfile.new(DEFAULT_CAPFILE_NAME)
       @packet_timestamps = []
       @listener = nil
-<<<<<<< HEAD
       @sequence_list = []
       @payload_data = []
       @strip_headers = false
-=======
-      @file_builder = nil
-      @write_to_file_queue = Queue.new
->>>>>>> 54e3ed8f
     end
 
     # Initializes a server of the correct socket type.
@@ -87,7 +82,6 @@
       server
     end
 
-<<<<<<< HEAD
     # Simply calls #start_listener.
     def run
       RTP.log "Starting #{self.class} on port #{@rtp_port}..."
@@ -97,36 +91,6 @@
 
     # Starts the +@listener+ thread that starts up the server, then takes the
     # data received from the server and pushes it on to the +@@payload_data+.
-=======
-    # Simply calls {#start_file_builder} and {#start_listener}.
-    def run
-      RTP.log "Starting #{self.class} on port #{@rtp_port}..."
-
-      start_file_builder
-      start_listener
-    end
-
-    # Starts the +@file_builder+ thread that pops data off of the Queue that
-    # {#start_listener} pushed data on to.  It then takes that data and writes it
-    # to +@rtp_file+.
-    #
-    # @return [Thread] The file_builder thread (+@file_builder+).
-    def start_file_builder
-      return @file_builder if file_building?
-
-      @file_builder = Thread.start(@rtp_file) do |rtp_file|
-        loop do
-          rtp_file.write @write_to_file_queue.pop["rtp_payload"] until @write_to_file_queue.empty?
-        end
-      end
-
-      @file_builder.abort_on_exception = true
-    end
-
-    # Starts the +@listener+ thread that starts up the server, then takes the
-    # data received from the server and pushes it on to the +@write_to_file_queue+ so
-    # the +@file_builder+ thread can deal with it.
->>>>>>> 54e3ed8f
     #
     # @return [Thread] The listener thread (+@listener+).
     def start_listener
@@ -136,7 +100,6 @@
         server = init_server(@transport_protocol, @rtp_port)
 
         loop do
-<<<<<<< HEAD
           begin
             msg = server.recvmsg_nonblock(MAX_BYTES_TO_RECEIVE)
             data = msg.first
@@ -155,16 +118,6 @@
           rescue Errno::EAGAIN;
             write_buffer_to_file
           end # rescue error when no data is available to read.
-=======
-          msg = server.recvmsg(MAX_BYTES_TO_RECEIVE)
-          data = msg.first
-          timestamp = msg.last.timestamp
-          @packet_timestamps << timestamp
-          RTP.log "Received timestamped packet '#{timestamp}' with size '#{data.size}'"
-          packet = RTP::Packet.read(data)
-          RTP.log "RTP payload size: #{packet["rtp_payload"].size}"
-          @write_to_file_queue << packet
->>>>>>> 54e3ed8f
         end
       end
 
@@ -186,25 +139,11 @@
       !@listener.nil? ? @listener.alive? : false
     end
 
-<<<<<<< HEAD
     # Returns if the #run loop is in action.
     #
     # @return [Boolean] true if the run loop is running.
     def running?
       listening?
-=======
-    # @return [Boolean] true if the +@file_builder+ thread is running; false if
-    #   not.
-    def file_building?
-      !@file_builder.nil? ? @file_builder.alive? : false
-    end
-
-    # Returns if the {#run} loop is in action.
-    #
-    # @return [Boolean] true if the run loop is running.
-    def running?
-      listening? || file_building?
->>>>>>> 54e3ed8f
     end
 
     # Breaks out of the run loop.
@@ -212,15 +151,8 @@
       RTP.log "Stopping #{self.class} on port #{@rtp_port}..."
       stop_listener
       RTP.log "listening? #{listening?}"
-<<<<<<< HEAD
       write_buffer_to_file
       RTP.log "running? #{running?}"
-=======
-      stop_file_builder
-      RTP.log "file building? #{file_building?}"
-      RTP.log "running? #{running?}"
-      @write_to_file_queue = Queue.new
->>>>>>> 54e3ed8f
     end
 
     # Kills the +@listener+ thread and sets the variable to nil.
@@ -230,17 +162,6 @@
       @listener = nil
     end
 
-<<<<<<< HEAD
-=======
-    # If the object from self is still listening, this kills +@file_builder+,
-    # otherwise this waits for the +@write_to_file_queue+
-    # to be empty (i.e. it has written out the queued up data).
-    def stop_file_builder
-      @file_builder.kill if file_building?
-      @file_builder = nil
-    end
-
->>>>>>> 54e3ed8f
     # Sets up to receive data on a UDP socket, using +@rtp_port+.
     #
     # @param [Fixnum] port Port number to listen for RTP data on.
