--- conflicted
+++ resolved
@@ -19,21 +19,13 @@
   s.require_paths = %w(lib)
 
   s.add_dependency "bindata", "~> 1.4"
-<<<<<<< HEAD
-  s.add_dependency "log_switch", ">=0.2.0"
+  s.add_dependency "log_switch", ">=0.4.0"
   s.add_dependency "os", ">=0.9.6"
   s.add_dependency("sys-proctable", "~> 0.9.2") unless RUBY_PLATFORM == "java"
 
   s.add_development_dependency "bundler"
   s.add_development_dependency "rake"
-  s.add_development_dependency "rspec", "~> 2.7"
-=======
-  s.add_dependency "log_switch", ">=0.4.0"
-
-  s.add_development_dependency "bundler"
-  s.add_development_dependency "rake"
   s.add_development_dependency "rspec", "~> 2"
->>>>>>> a480bb76
   s.add_development_dependency "simplecov"
   s.add_development_dependency "tailor", ">= 1.1.2"
   s.add_development_dependency "yard", ">= 0.7.2"
